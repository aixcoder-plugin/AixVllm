--- conflicted
+++ resolved
@@ -646,127 +646,7 @@
         params_dict = dict(self.named_parameters())
         weight_dtype = params_dict[next(iter(params_dict.keys()))]
         for name, loaded_weight in weights:
-<<<<<<< HEAD
-            # if name == 'tok_embeddings.weight':
-            #     source_name = 'model.embed_tokens.weight'
-            #     assert source_name in params_dict.keys(), f"{name} is not in params_dict"
-            #     assert params_dict[source_name].shape == loaded_weight.shape, f"{name} shape error"
-            #     params_dict[source_name].data = loaded_weight.cuda()
-            # elif name == 'output.weight':
-            #     source_name = 'lm_head.weight'
-            #     assert source_name in params_dict.keys(), f"{name} is not in params_dict"
-            #     assert params_dict[source_name].shape == loaded_weight.shape, f"{name} shape error"
-            #     params_dict[source_name].data = loaded_weight.cuda()
-            # elif name == 'norm.weight':
-            #     source_name = 'model.norm.weight'
-            #     assert source_name in params_dict.keys(), f"{name} is not in params_dict"
-            #     assert params_dict[source_name].shape == loaded_weight.shape, f"{name} shape error"
-            #     params_dict[source_name].data = loaded_weight.cuda()
-            # elif name.startswith('layers.') and name.endswith('attention.query_key_value.weight'):
-            #     layer_id = name.split('.')[1]
-            #     source_name = 'model.layers.' + layer_id + '.self_attn.qkv_proj.weight'
-            #     assert source_name in params_dict.keys(), f"{name} is not in params_dict"
-            #     assert params_dict[source_name].shape == loaded_weight.shape, f"{name} shape error"
-            #     loaded_weight = qkv_weight_helper.permute_qkv_weights(source_name, loaded_weight)
-            #     params_dict[source_name].data = loaded_weight.cuda()
-            # elif name.startswith('layers.') and name.endswith('feed_forward.w1.weight'):
-            #     layer_id = name.split('.')[1]
-            #     source_name = 'model.layers.' + layer_id + '.mlp.gate_up_proj.weight'
-            #     assert source_name in params_dict.keys(), f"{name} is not in params_dict"
-            #     assert params_dict[source_name][:14464].shape == loaded_weight.shape, f"{name} shape error"
-            #     (params_dict[source_name].data)[:14464]  = loaded_weight.cuda()
-            # elif name.startswith('layers.') and name.endswith('feed_forward.w3.weight'):
-            #     layer_id = name.split('.')[1]
-            #     source_name = 'model.layers.' + layer_id + '.mlp.gate_up_proj.weight'
-            #     assert source_name in params_dict.keys(), f"{name} is not in params_dict"
-            #     assert params_dict[source_name][14464:].shape == loaded_weight.shape, f"{name} shape error"
-            #     (params_dict[source_name].data)[14464:]  = loaded_weight.cuda()
-            # elif name.startswith('layers.') and name.endswith('attention.wo.weight'):
-            #     layer_id = name.split('.')[1]
-            #     source_name = 'model.layers.' + layer_id + '.self_attn.o_proj.weight'
-            #     assert source_name in params_dict.keys(), f"{name} is not in params_dict"
-            #     assert params_dict[source_name].shape == loaded_weight.shape, f"{name} shape error"
-            #     params_dict[source_name].data = loaded_weight.cuda()
-            # elif name.startswith('layers.') and name.endswith('feed_forward.w2.weight'):
-            #     layer_id = name.split('.')[1]
-            #     source_name = 'model.layers.' + layer_id + '.mlp.down_proj.weight'
-            #     assert source_name in params_dict.keys(), f"{name} is not in params_dict"
-            #     assert params_dict[source_name].shape == loaded_weight.shape, f"{name} shape error"
-            #     params_dict[source_name].data = loaded_weight.cuda()
-            # elif name.startswith('layers.') and name.endswith('attention_norm.weight'):
-            #     layer_id = name.split('.')[1]
-            #     source_name = 'model.layers.' + layer_id + '.input_layernorm.weight'
-            #     assert source_name in params_dict.keys(), f"{name} is not in params_dict"
-            #     assert params_dict[source_name].shape == loaded_weight.shape, f"{name} shape error"
-            #     params_dict[source_name].data = loaded_weight.cuda()
-            # elif name.startswith('layers.') and name.endswith('ffn_norm.weight'):
-            #     layer_id = name.split('.')[1]
-            #     source_name = 'model.layers.' + layer_id + '.post_attention_layernorm.weight'
-            #     assert source_name in params_dict.keys(), f"{name} is not in params_dict"
-            #     assert params_dict[source_name].shape == loaded_weight.shape, f"{name} shape error"
-            #     params_dict[source_name].data = loaded_weight.cuda()
             if name == 'merge_gates':
-=======
-            if name == 'tok_embeddings.weight':
-                source_name = 'model.embed_tokens.weight'
-                assert source_name in params_dict.keys(), f"{name} is not in params_dict"
-                assert params_dict[source_name].shape == loaded_weight.shape, f"{name} shape error"
-                params_dict[source_name].data = loaded_weight.cuda()
-            elif name == 'output.weight':
-                source_name = 'lm_head.weight'
-                assert source_name in params_dict.keys(), f"{name} is not in params_dict"
-                assert params_dict[source_name].shape == loaded_weight.shape, f"{name} shape error"
-                params_dict[source_name].data = loaded_weight.cuda()
-            elif name == 'norm.weight':
-                source_name = 'model.norm.weight'
-                assert source_name in params_dict.keys(), f"{name} is not in params_dict"
-                assert params_dict[source_name].shape == loaded_weight.shape, f"{name} shape error"
-                params_dict[source_name].data = loaded_weight.cuda()
-            elif name.startswith('layers.') and name.endswith('attention.query_key_value.weight'):
-                layer_id = name.split('.')[1]
-                source_name = 'model.layers.' + layer_id + '.self_attn.qkv_proj.weight'
-                assert source_name in params_dict.keys(), f"{name} is not in params_dict"
-                assert params_dict[source_name].shape == loaded_weight.shape, f"{name} shape error"
-                loaded_weight = qkv_weight_helper.permute_qkv_weights(source_name, loaded_weight)
-                params_dict[source_name].data = loaded_weight.cuda()
-            elif name.startswith('layers.') and name.endswith('feed_forward.w1.weight'):
-                layer_id = name.split('.')[1]
-                source_name = 'model.layers.' + layer_id + '.mlp.gate_up_proj.weight'
-                assert source_name in params_dict.keys(), f"{name} is not in params_dict"
-                assert params_dict[source_name][:14464].shape == loaded_weight.shape, f"{name} shape error"
-                (params_dict[source_name].data)[:14464]  = loaded_weight.cuda()
-            elif name.startswith('layers.') and name.endswith('feed_forward.w3.weight'):
-                layer_id = name.split('.')[1]
-                source_name = 'model.layers.' + layer_id + '.mlp.gate_up_proj.weight'
-                assert source_name in params_dict.keys(), f"{name} is not in params_dict"
-                assert params_dict[source_name][14464:].shape == loaded_weight.shape, f"{name} shape error"
-                (params_dict[source_name].data)[14464:]  = loaded_weight.cuda()
-            elif name.startswith('layers.') and name.endswith('attention.wo.weight'):
-                layer_id = name.split('.')[1]
-                source_name = 'model.layers.' + layer_id + '.self_attn.o_proj.weight'
-                assert source_name in params_dict.keys(), f"{name} is not in params_dict"
-                assert params_dict[source_name].shape == loaded_weight.shape, f"{name} shape error"
-                params_dict[source_name].data = loaded_weight.cuda()
-            elif name.startswith('layers.') and name.endswith('feed_forward.w2.weight'):
-                layer_id = name.split('.')[1]
-                source_name = 'model.layers.' + layer_id + '.mlp.down_proj.weight'
-                assert source_name in params_dict.keys(), f"{name} is not in params_dict"
-                assert params_dict[source_name].shape == loaded_weight.shape, f"{name} shape error"
-                params_dict[source_name].data = loaded_weight.cuda()
-            elif name.startswith('layers.') and name.endswith('attention_norm.weight'):
-                layer_id = name.split('.')[1]
-                source_name = 'model.layers.' + layer_id + '.input_layernorm.weight'
-                assert source_name in params_dict.keys(), f"{name} is not in params_dict"
-                assert params_dict[source_name].shape == loaded_weight.shape, f"{name} shape error"
-                params_dict[source_name].data = loaded_weight.cuda()
-            elif name.startswith('layers.') and name.endswith('ffn_norm.weight'):
-                layer_id = name.split('.')[1]
-                source_name = 'model.layers.' + layer_id + '.post_attention_layernorm.weight'
-                assert source_name in params_dict.keys(), f"{name} is not in params_dict"
-                assert params_dict[source_name].shape == loaded_weight.shape, f"{name} shape error"
-                params_dict[source_name].data = loaded_weight.cuda()
-            elif name == 'merge_gates':
->>>>>>> a872c498
                 for layer_id in range(loaded_weight.shape[0]):
                     source_name = 'model.ladder_layers.' + str(layer_id) + '.merge_gates'
                     assert source_name in params_dict.keys(), f"{name} is not in params_dict"
