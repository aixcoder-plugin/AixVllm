import asyncio
import importlib
import inspect
import multiprocessing
import os
import re
import tempfile
from argparse import Namespace
from contextlib import asynccontextmanager
from http import HTTPStatus
from typing import AsyncIterator, Optional, Set

from fastapi import APIRouter, FastAPI, Request
from fastapi.exceptions import RequestValidationError
from fastapi.middleware.cors import CORSMiddleware
from fastapi.responses import JSONResponse, Response, StreamingResponse
from starlette.routing import Mount
from typing_extensions import assert_never

import vllm.envs as envs
from vllm.config import ModelConfig
from vllm.engine.arg_utils import AsyncEngineArgs
from vllm.engine.async_llm_engine import AsyncLLMEngine
# yapf: enable
from vllm.engine.multiprocessing.mp_client import MPEngineClient
from vllm.engine.multiprocessing.mp_llm_engine import run_mp_engine
from vllm.engine.protocol import AsyncEngineClient
from vllm.entrypoints.launcher import serve_http
from vllm.entrypoints.logger import RequestLogger
from vllm.entrypoints.openai.cli_args import make_arg_parser
# yapf conflicts with isort for this block
# yapf: disable
from vllm.entrypoints.openai.protocol import (ChatCompletionRequest,
                                              ChatCompletionResponse,
                                              CompletionRequest,
                                              CompletionResponse,
                                              DetokenizeRequest,
                                              DetokenizeResponse,
                                              EmbeddingRequest,
                                              EmbeddingResponse, ErrorResponse,
                                              LoadLoraAdapterRequest,
                                              TokenizeRequest,
<<<<<<< HEAD
                                              TokenizeResponse)
=======
                                              TokenizeResponse,
                                              UnloadLoraAdapterRequest)
from vllm.entrypoints.openai.rpc.client import AsyncEngineRPCClient
from vllm.entrypoints.openai.rpc.server import run_rpc_server
# yapf: enable
>>>>>>> 8c054b7a
from vllm.entrypoints.openai.serving_chat import OpenAIServingChat
from vllm.entrypoints.openai.serving_completion import OpenAIServingCompletion
from vllm.entrypoints.openai.serving_embedding import OpenAIServingEmbedding
from vllm.entrypoints.openai.serving_tokenization import (
    OpenAIServingTokenization)
from vllm.logger import init_logger
from vllm.usage.usage_lib import UsageContext
from vllm.utils import FlexibleArgumentParser, get_open_zmq_ipc_path
from vllm.version import __version__ as VLLM_VERSION

TIMEOUT_KEEP_ALIVE = 5  # seconds

async_engine_client: AsyncEngineClient
engine_args: AsyncEngineArgs
openai_serving_chat: OpenAIServingChat
openai_serving_completion: OpenAIServingCompletion
openai_serving_embedding: OpenAIServingEmbedding
openai_serving_tokenization: OpenAIServingTokenization
prometheus_multiproc_dir: tempfile.TemporaryDirectory

# Cannot use __name__ (https://github.com/vllm-project/vllm/pull/4765)
logger = init_logger('vllm.entrypoints.openai.api_server')

_running_tasks: Set[asyncio.Task] = set()


def model_is_embedding(model_name: str, trust_remote_code: bool,
                       quantization: Optional[str]) -> bool:
    return ModelConfig(model=model_name,
                       tokenizer=model_name,
                       tokenizer_mode="auto",
                       trust_remote_code=trust_remote_code,
                       quantization=quantization,
                       seed=0,
                       dtype="auto").embedding_mode


@asynccontextmanager
async def lifespan(app: FastAPI):

    async def _force_log():
        while True:
            await asyncio.sleep(1.)
            await async_engine_client.do_log_stats()

    if not engine_args.disable_log_stats:
        task = asyncio.create_task(_force_log())
        _running_tasks.add(task)
        task.add_done_callback(_running_tasks.remove)

    yield


@asynccontextmanager
async def build_async_engine_client(
        args: Namespace) -> AsyncIterator[Optional[AsyncEngineClient]]:

    # Context manager to handle async_engine_client lifecycle
    # Ensures everything is shutdown and cleaned up on error/exit
    global engine_args
    engine_args = AsyncEngineArgs.from_cli_args(args)

    # Backend itself still global for the silly lil' health handler
    global async_engine_client

    async with build_async_engine_client_from_engine_args(
            engine_args, args.disable_frontend_multiprocessing) as engine:

        async_engine_client = engine  # type: ignore[assignment]
        yield engine


@asynccontextmanager
async def build_async_engine_client_from_engine_args(
    engine_args: AsyncEngineArgs,
    disable_frontend_multiprocessing: bool = False,
) -> AsyncIterator[Optional[AsyncEngineClient]]:
    """
    Create AsyncEngineClient, either:
        - in-process using the AsyncLLMEngine Directly
        - multiprocess using AsyncLLMEngine RPC

    Returns the Client or None if the creation failed.
    """

    # If manually triggered or embedding model, use AsyncLLMEngine in process.
    # TODO: support embedding model via RPC.
    if (model_is_embedding(engine_args.model, engine_args.trust_remote_code,
                           engine_args.quantization)
            or disable_frontend_multiprocessing):
        engine_client = AsyncLLMEngine.from_engine_args(
            engine_args, usage_context=UsageContext.OPENAI_API_SERVER)
        try:
            yield engine_client
        finally:
            engine_client.shutdown_background_loop()
        return

    # Otherwise, use the multiprocessing AsyncLLMEngine.
    else:
        if "PROMETHEUS_MULTIPROC_DIR" not in os.environ:
            # Make TemporaryDirectory for prometheus multiprocessing
            # Note: global TemporaryDirectory will be automatically
            #   cleaned up upon exit.
            global prometheus_multiproc_dir
            prometheus_multiproc_dir = tempfile.TemporaryDirectory()
            os.environ[
                "PROMETHEUS_MULTIPROC_DIR"] = prometheus_multiproc_dir.name
        else:
            logger.warning(
                "Found PROMETHEUS_MULTIPROC_DIR was set by user. "
                "This directory must be wiped between vLLM runs or "
                "you will find inaccurate metrics. Unset the variable "
                "and vLLM will properly handle cleanup.")

        # Select random path for IPC.
        ipc_path = get_open_zmq_ipc_path()
        logger.info("Multiprocessing frontend to use %s for IPC Path.",
                    ipc_path)

        # Build RPCClient, which conforms to AsyncEngineClient Protocol.
        # NOTE: Actually, this is not true yet. We still need to support
        # embedding models via RPC (see TODO above)
        mp_engine_client = MPEngineClient(ipc_path)

        # Start RPCServer in separate process (holds the LLMEngine).
        # the current process might have CUDA context,
        # so we need to spawn a new process
        context = multiprocessing.get_context("spawn")

        engine_process = context.Process(target=run_mp_engine,
                                         args=(engine_args,
                                               UsageContext.OPENAI_API_SERVER,
                                               ipc_path))
        engine_process.start()
        logger.info("Started engine process with PID %d", engine_process.pid)

        try:
            while True:
                try:
                    await mp_engine_client.setup()
                    break
                except TimeoutError:
                    if not engine_process.is_alive():
                        logger.error("Engine process died before responding "
                                     "to readiness probe")
                        yield None
                        return

            yield mp_engine_client  # type: ignore[misc]
        finally:
            # Ensure rpc server process was terminated
            engine_process.terminate()

            # Close all open connections to the backend
            mp_engine_client.close()

            # Wait for server process to join
            engine_process.join()

            # Lazy import for prometheus multiprocessing.
            # We need to set PROMETHEUS_MULTIPROC_DIR environment variable
            # before prometheus_client is imported.
            # See https://prometheus.github.io/client_python/multiprocess/
            from prometheus_client import multiprocess
            multiprocess.mark_process_dead(engine_process.pid)


router = APIRouter()


def mount_metrics(app: FastAPI):
    # Lazy import for prometheus multiprocessing.
    # We need to set PROMETHEUS_MULTIPROC_DIR environment variable
    # before prometheus_client is imported.
    # See https://prometheus.github.io/client_python/multiprocess/
    from prometheus_client import (CollectorRegistry, make_asgi_app,
                                   multiprocess)

    prometheus_multiproc_dir_path = os.getenv("PROMETHEUS_MULTIPROC_DIR", None)
    if prometheus_multiproc_dir_path is not None:
        logger.info("vLLM to use %s as PROMETHEUS_MULTIPROC_DIR",
                    prometheus_multiproc_dir_path)
        registry = CollectorRegistry()
        multiprocess.MultiProcessCollector(registry)

        # Add prometheus asgi middleware to route /metrics requests
        metrics_route = Mount("/metrics", make_asgi_app(registry=registry))
    else:
        # Add prometheus asgi middleware to route /metrics requests
        metrics_route = Mount("/metrics", make_asgi_app())

    # Workaround for 307 Redirect for /metrics
    metrics_route.path_regex = re.compile("^/metrics(?P<path>.*)$")
    app.routes.append(metrics_route)


@router.get("/health")
async def health() -> Response:
    """Health check."""
    await async_engine_client.check_health()
    return Response(status_code=200)


@router.post("/tokenize")
async def tokenize(request: TokenizeRequest):
    generator = await openai_serving_tokenization.create_tokenize(request)
    if isinstance(generator, ErrorResponse):
        return JSONResponse(content=generator.model_dump(),
                            status_code=generator.code)
    elif isinstance(generator, TokenizeResponse):
        return JSONResponse(content=generator.model_dump())

    assert_never(generator)


@router.post("/detokenize")
async def detokenize(request: DetokenizeRequest):
    generator = await openai_serving_tokenization.create_detokenize(request)
    if isinstance(generator, ErrorResponse):
        return JSONResponse(content=generator.model_dump(),
                            status_code=generator.code)
    elif isinstance(generator, DetokenizeResponse):
        return JSONResponse(content=generator.model_dump())

    assert_never(generator)


@router.get("/v1/models")
async def show_available_models():
    models = await openai_serving_completion.show_available_models()
    return JSONResponse(content=models.model_dump())


@router.get("/version")
async def show_version():
    ver = {"version": VLLM_VERSION}
    return JSONResponse(content=ver)


@router.post("/v1/chat/completions")
async def create_chat_completion(request: ChatCompletionRequest,
                                 raw_request: Request):

    generator = await openai_serving_chat.create_chat_completion(
        request, raw_request)

    if isinstance(generator, ErrorResponse):
        return JSONResponse(content=generator.model_dump(),
                            status_code=generator.code)

    elif isinstance(generator, ChatCompletionResponse):
        return JSONResponse(content=generator.model_dump())

    return StreamingResponse(content=generator, media_type="text/event-stream")


@router.post("/v1/completions")
async def create_completion(request: CompletionRequest, raw_request: Request):
    generator = await openai_serving_completion.create_completion(
        request, raw_request)
    if isinstance(generator, ErrorResponse):
        return JSONResponse(content=generator.model_dump(),
                            status_code=generator.code)
    elif isinstance(generator, CompletionResponse):
        return JSONResponse(content=generator.model_dump())

    return StreamingResponse(content=generator, media_type="text/event-stream")


@router.post("/v1/embeddings")
async def create_embedding(request: EmbeddingRequest, raw_request: Request):
    generator = await openai_serving_embedding.create_embedding(
        request, raw_request)
    if isinstance(generator, ErrorResponse):
        return JSONResponse(content=generator.model_dump(),
                            status_code=generator.code)
    elif isinstance(generator, EmbeddingResponse):
        return JSONResponse(content=generator.model_dump())

    assert_never(generator)


if envs.VLLM_TORCH_PROFILER_DIR:
    logger.warning(
        "Torch Profiler is enabled in the API server. This should ONLY be "
        "used for local development!")

    @router.post("/start_profile")
    async def start_profile():
        logger.info("Starting profiler...")
        await async_engine_client.start_profile()
        logger.info("Profiler started.")
        return Response(status_code=200)

    @router.post("/stop_profile")
    async def stop_profile():
        logger.info("Stopping profiler...")
        await async_engine_client.stop_profile()
        logger.info("Profiler stopped.")
        return Response(status_code=200)


if envs.VLLM_ALLOW_RUNTIME_LORA_UPDATING:
    logger.warning(
        "Lora dynamic loading & unloading is enabled in the API server. "
        "This should ONLY be used for local development!")

    @router.post("/v1/load_lora_adapter")
    async def load_lora_adapter(request: LoadLoraAdapterRequest):
        response = await openai_serving_chat.load_lora_adapter(request)
        if isinstance(response, ErrorResponse):
            return JSONResponse(content=response.model_dump(),
                                status_code=response.code)

        response = await openai_serving_completion.load_lora_adapter(request)
        if isinstance(response, ErrorResponse):
            return JSONResponse(content=response.model_dump(),
                                status_code=response.code)

        return Response(status_code=200, content=response)

    @router.post("/v1/unload_lora_adapter")
    async def unload_lora_adapter(request: UnloadLoraAdapterRequest):
        response = await openai_serving_chat.unload_lora_adapter(request)
        if isinstance(response, ErrorResponse):
            return JSONResponse(content=response.model_dump(),
                                status_code=response.code)

        response = await openai_serving_completion.unload_lora_adapter(request)
        if isinstance(response, ErrorResponse):
            return JSONResponse(content=response.model_dump(),
                                status_code=response.code)

        return Response(status_code=200, content=response)


def build_app(args: Namespace) -> FastAPI:
    app = FastAPI(lifespan=lifespan)
    app.include_router(router)
    app.root_path = args.root_path

    mount_metrics(app)

    app.add_middleware(
        CORSMiddleware,
        allow_origins=args.allowed_origins,
        allow_credentials=args.allow_credentials,
        allow_methods=args.allowed_methods,
        allow_headers=args.allowed_headers,
    )

    @app.exception_handler(RequestValidationError)
    async def validation_exception_handler(_, exc):
        err = openai_serving_chat.create_error_response(message=str(exc))
        return JSONResponse(err.model_dump(),
                            status_code=HTTPStatus.BAD_REQUEST)

    if token := envs.VLLM_API_KEY or args.api_key:

        @app.middleware("http")
        async def authentication(request: Request, call_next):
            root_path = "" if args.root_path is None else args.root_path
            if request.method == "OPTIONS":
                return await call_next(request)
            if not request.url.path.startswith(f"{root_path}/v1"):
                return await call_next(request)
            if request.headers.get("Authorization") != "Bearer " + token:
                return JSONResponse(content={"error": "Unauthorized"},
                                    status_code=401)
            return await call_next(request)

    for middleware in args.middleware:
        module_path, object_name = middleware.rsplit(".", 1)
        imported = getattr(importlib.import_module(module_path), object_name)
        if inspect.isclass(imported):
            app.add_middleware(imported)
        elif inspect.iscoroutinefunction(imported):
            app.middleware("http")(imported)
        else:
            raise ValueError(f"Invalid middleware {middleware}. "
                             f"Must be a function or a class.")

    return app


async def init_app(
    async_engine_client: AsyncEngineClient,
    args: Namespace,
) -> FastAPI:
    app = build_app(args)

    if args.served_model_name is not None:
        served_model_names = args.served_model_name
    else:
        served_model_names = [args.model]

    model_config = await async_engine_client.get_model_config()

    if args.disable_log_requests:
        request_logger = None
    else:
        request_logger = RequestLogger(max_log_len=args.max_log_len)

    global openai_serving_chat
    global openai_serving_completion
    global openai_serving_embedding
    global openai_serving_tokenization

    openai_serving_chat = OpenAIServingChat(
        async_engine_client,
        model_config,
        served_model_names,
        args.response_role,
        lora_modules=args.lora_modules,
        prompt_adapters=args.prompt_adapters,
        request_logger=request_logger,
        chat_template=args.chat_template,
        return_tokens_as_token_ids=args.return_tokens_as_token_ids,
        enable_auto_tools=args.enable_auto_tool_choice,
        tool_parser=args.tool_call_parser)
    openai_serving_completion = OpenAIServingCompletion(
        async_engine_client,
        model_config,
        served_model_names,
        lora_modules=args.lora_modules,
        prompt_adapters=args.prompt_adapters,
        request_logger=request_logger,
        return_tokens_as_token_ids=args.return_tokens_as_token_ids,
    )
    openai_serving_embedding = OpenAIServingEmbedding(
        async_engine_client,
        model_config,
        served_model_names,
        request_logger=request_logger,
    )
    openai_serving_tokenization = OpenAIServingTokenization(
        async_engine_client,
        model_config,
        served_model_names,
        lora_modules=args.lora_modules,
        request_logger=request_logger,
        chat_template=args.chat_template,
    )
    app.root_path = args.root_path

    return app


async def run_server(args, **uvicorn_kwargs) -> None:
    logger.info("vLLM API server version %s", VLLM_VERSION)
    logger.info("args: %s", args)

    async with build_async_engine_client(args) as async_engine_client:
        # If None, creation of the client failed and we exit.
        if async_engine_client is None:
            return

        app = await init_app(async_engine_client, args)

        shutdown_task = await serve_http(
            app,
            engine=async_engine_client,
            host=args.host,
            port=args.port,
            log_level=args.uvicorn_log_level,
            timeout_keep_alive=TIMEOUT_KEEP_ALIVE,
            ssl_keyfile=args.ssl_keyfile,
            ssl_certfile=args.ssl_certfile,
            ssl_ca_certs=args.ssl_ca_certs,
            ssl_cert_reqs=args.ssl_cert_reqs,
            **uvicorn_kwargs,
        )

    # NB: Await server shutdown only after the backend context is exited
    await shutdown_task


if __name__ == "__main__":
    # NOTE(simon):
    # This section should be in sync with vllm/scripts.py for CLI entrypoints.
    parser = FlexibleArgumentParser(
        description="vLLM OpenAI-Compatible RESTful API server.")
    parser = make_arg_parser(parser)
    args = parser.parse_args()

    asyncio.run(run_server(args))<|MERGE_RESOLUTION|>--- conflicted
+++ resolved
@@ -21,7 +21,6 @@
 from vllm.config import ModelConfig
 from vllm.engine.arg_utils import AsyncEngineArgs
 from vllm.engine.async_llm_engine import AsyncLLMEngine
-# yapf: enable
 from vllm.engine.multiprocessing.mp_client import MPEngineClient
 from vllm.engine.multiprocessing.mp_llm_engine import run_mp_engine
 from vllm.engine.protocol import AsyncEngineClient
@@ -40,15 +39,8 @@
                                               EmbeddingResponse, ErrorResponse,
                                               LoadLoraAdapterRequest,
                                               TokenizeRequest,
-<<<<<<< HEAD
                                               TokenizeResponse)
-=======
-                                              TokenizeResponse,
-                                              UnloadLoraAdapterRequest)
-from vllm.entrypoints.openai.rpc.client import AsyncEngineRPCClient
-from vllm.entrypoints.openai.rpc.server import run_rpc_server
 # yapf: enable
->>>>>>> 8c054b7a
 from vllm.entrypoints.openai.serving_chat import OpenAIServingChat
 from vllm.entrypoints.openai.serving_completion import OpenAIServingCompletion
 from vllm.entrypoints.openai.serving_embedding import OpenAIServingEmbedding
